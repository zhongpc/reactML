import os.path as osp
import argparse
import numpy as np
from pyscf import gto
from gpu4pyscf import dft
from pyscf.geomopt import geometric_solver
from pyscf.hessian import thermo


def write_xyz(mol: gto.Mole, filename: str, charge: int = 0, spin: int = 1):
    elements = mol.elements
    coords = mol.atom_coords(unit="Angstrom")
    with open(filename, "w") as f:
        f.write(f"{len(elements)}\n")
        # Convert spin (2S) to multiplicity (2S+1) format, as required by quantum chemistry conventions.
        f.write(f"{charge} {spin + 1}\n")
        for ele, coord in zip(elements, coords):
            f.write(f"{ele: <2}    {coord[0]:10.6f}    {coord[1]:10.6f}    {coord[2]:10.6f}\n")


def read_pcm_eps():
    # from https://gaussian.com/scrf/
    pcm_eps_txt = osp.join(osp.dirname(__file__), "pcm_eps.txt")
    with open(pcm_eps_txt, "r") as f:
        lines = f.readlines()
    eps_dict = {}
    for line in lines:
        solvent, eps = line.split(": ")
        eps_dict[solvent.strip().lower()] = float(eps.strip())
    return eps_dict


def build_mf(mol: gto.Mole, args: argparse.Namespace):
    mol.build(basis=args.basis, charge=args.charge, spin=args.spin, max_memory=args.max_memory * 1024)
    mf = dft.KS(mol, xc=args.xc)

    # set solvation model
    pcm_models = {"C-PCM", "IEF-PCM", "SS(V)PE", "COSMO"}
    if args.solvation in pcm_models:
        eps_dict = read_pcm_eps()
        mf = mf.PCM()
        mf.with_solvent.method = args.solvation
        if isinstance(args.solvent, str):
            assert args.solvent.lower() in eps_dict, \
                f"Solvent {args.solvent} not found in pcm_eps.txt"
            eps = eps_dict[args.solvent.lower()]
        elif isinstance(args.solvent, (int, float)):
            eps = float(args.solvent)
        mf.with_solvent.eps = eps
    elif args.solvation == "SMD":
        mf = mf.SMD()
        mf.with_solvent.solvent = args.solvent
    
    # set other parameters
    mf.disp = args.disp
    mf.conv_tol = args.scf_conv
    mf.grids.grid_level = args.grid
    mf.max_cycle = args.scf_max_cycle
    return mf


def main():
    parser = argparse.ArgumentParser()
    parser.add_argument("xyzfile", help="Input xyz file")
<<<<<<< HEAD
    parser.add_argument(
        "--xc", "-f", type=str, default="B3LYP",
        help="Name of Exchange-Correlation Funcional",
    )
    parser.add_argument(
        "--basis", "-b", type=str, default="6-31++G(d,p)",
        help="Name of Basis Set",
    )
    parser.add_argument(
        "--charge", "-c", type=int, default=0,
        help="Total charge"
    )
    parser.add_argument(
        "--spin", "-s", type=int, default=0,
        help="Total spin (2S not 2S+1)",
    )
    parser.add_argument(
        "--disp", "-d", type=str, default=None,
        help="Type of Dispersion Correction",
    )
    parser.add_argument(
        "--grid", type=int, default=3,
        help="Grid level for numerical integration (0-9, default 3)",
    )
    parser.add_argument(
        "--scf-conv", type=float, default=1e-6,
        help="SCF convergence threshold (default 1e-6)",
    )
    parser.add_argument(
        "--scf-max-cycle", type=int, default=200,
        help="Maximum number of SCF cycles (default 200)",
    )
    parser.add_argument(
        "--solvation", type=str, default=None,
        help="Type of solvation model (default None)",
    )
    parser.add_argument(
        "--solvent", default=None,
        help="Name or dielectric constant of the solvent (default None)",
    )
    parser.add_argument(
        "--opt", "-o", action="store_true",
        help="Whether to do optimize the geometry",
    )
    parser.add_argument(
        "--opt-max-cycle", type=int, default=200,
        help="Maximum number of optimization cycles (default 200)",
    )
    parser.add_argument(
        "--opt-conv-energy", type=float, default=1e-6,
        help="Convergence threshold for optimization energy (default 1e-6)",
    )
    parser.add_argument(
        "--opt-conv-grms", type=float, default=3e-4,
        help="Convergence threshold for optimization gradient RMS (default 3e-4 Eh/Bohr)",
    )
    parser.add_argument(
        "--opt-conv-gmax", type=float, default=4.5e-4,
        help="Convergence threshold for optimization gradient MAX (default 4.5e-4 Eh/Bohr)",
    )
    parser.add_argument(
        "--opt-conv-drms", type=float, default=1.2e-3,
        help="Convergence threshold for optimization displacement RMS (default 1.2e-3 Angstrom)",
    )
    parser.add_argument(
        "--opt-conv-dmax", type=float, default=1.8e-3,
        help="Convergence threshold for optimization displacement MAX (default 1.8e-3 Angstrom)",
    )
    parser.add_argument(
        "--freq", action="store_true",
        help="Whether to calculate the frequencies",
    )
    parser.add_argument(
        "--temp", "-T", type=float, default=298.15,
        help="Temperature for thermodynamic analysis",
    )
    parser.add_argument(
        "--press", "-p", type=float, default=101325.,
        help="Pressure for thermodynamic analysis",
    )
    parser.add_argument(
        "--max-memory", type=int, default=None,
        help="Maximum memory in GB",
    )
=======
    parser.add_argument("--xc", "-f", type=str, default="B3LYP", help="Name of Exchange-Correlation Functional")
    parser.add_argument("--basis", "-b", type=str, default="6-31++G(d,p)", help="Name of Basis Set")
    parser.add_argument("--charge", "-c", type=int, default=0, help="Total charge")
    parser.add_argument("--spin", "-s", type=int, default=0, help="Total spin (2S not 2S+1)")
    parser.add_argument("--disp", "-d", type=str, default=None, help="Type of Dispersion Correction")
    parser.add_argument("--temp", "-T", type=float, default=298.15, help="Temperature for thermodynamic analysis")
    parser.add_argument("--press", "-p", type=float, default=101325., help="Pressure for thermodynamic analysis")
    parser.add_argument("--opt", "-o", action="store_true", help="Whether to do optimize the geometry")
    parser.add_argument("--freq", action="store_true", help="Whether to calculate the frequencies")
    parser.add_argument("--max-memory", type=int, default=10000, help="Maximum memory in MB")
>>>>>>> 4622535d
    args = parser.parse_args()

    # read the xyz file with pyscf
    mol = gto.Mole()
    mol.fromfile(filename=args.xyzfile)

    # build the molecule with C-PCM solvation model
    mf = build_mf(mol, args)

    # geometric optimization
    if args.opt:
        opt = geometric_solver.GeometryOptimizer(mf)
        opt.params = {
            'convergence_energy': args.opt_conv_energy,  # Eh
            'convergence_grms': args.opt_conv_grms,  # Eh/Bohr
            'convergence_gmax': args.opt_conv_gmax,  # Eh/Bohr
            'convergence_drms': args.opt_conv_drms,  # Angstrom
            'convergence_dmax': args.opt_conv_dmax,  # Angstrom
        }
        opt.max_cycle = args.opt_max_cycle
        opt.kernel()
        if not opt.converged:
            print("Geometry Optimization not converged!!")
            return
        # save optimized struct
        optfile = args.xyzfile.replace(".xyz", "_opt.xyz")
        write_xyz(mf.mol, optfile, args.charge, args.spin)

    # single point calculation
    mf.run()

    # hessian calculation
    if args.freq:
        hessian = mf.Hessian().kernel()
        freq_info = thermo.harmonic_analysis(mol, hessian, imaginary_freq=False)
        # imaginary frequencies
        freq_au = freq_info["freq_au"]
        if np.any(freq_au < 0):
            num_imag_freq = np.sum(freq_au < 0)
            print(f"Warning: {num_imag_freq} imaginary frequencies detected!")
        thermo_info = thermo.thermo(mf, freq_info["freq_au"], args.temp, args.press)
        thermo.dump_normal_mode(mol, freq_info)
        thermo.dump_thermo(mol, thermo_info)

        # exclude translation contributions
        G_tot_exclude_trans = thermo_info["G_tot"][0] - thermo_info["G_trans"][0]
        print("Gibbs free energy without translation contributions [Eh]", f"{G_tot_exclude_trans:.5f}")


if __name__ == "__main__":
    main()
<|MERGE_RESOLUTION|>--- conflicted
+++ resolved
@@ -62,10 +62,9 @@
 def main():
     parser = argparse.ArgumentParser()
     parser.add_argument("xyzfile", help="Input xyz file")
-<<<<<<< HEAD
     parser.add_argument(
         "--xc", "-f", type=str, default="B3LYP",
-        help="Name of Exchange-Correlation Funcional",
+        help="Name of Exchange-Correlation Functional",
     )
     parser.add_argument(
         "--basis", "-b", type=str, default="6-31++G(d,p)",
@@ -147,18 +146,6 @@
         "--max-memory", type=int, default=None,
         help="Maximum memory in GB",
     )
-=======
-    parser.add_argument("--xc", "-f", type=str, default="B3LYP", help="Name of Exchange-Correlation Functional")
-    parser.add_argument("--basis", "-b", type=str, default="6-31++G(d,p)", help="Name of Basis Set")
-    parser.add_argument("--charge", "-c", type=int, default=0, help="Total charge")
-    parser.add_argument("--spin", "-s", type=int, default=0, help="Total spin (2S not 2S+1)")
-    parser.add_argument("--disp", "-d", type=str, default=None, help="Type of Dispersion Correction")
-    parser.add_argument("--temp", "-T", type=float, default=298.15, help="Temperature for thermodynamic analysis")
-    parser.add_argument("--press", "-p", type=float, default=101325., help="Pressure for thermodynamic analysis")
-    parser.add_argument("--opt", "-o", action="store_true", help="Whether to do optimize the geometry")
-    parser.add_argument("--freq", action="store_true", help="Whether to calculate the frequencies")
-    parser.add_argument("--max-memory", type=int, default=10000, help="Maximum memory in MB")
->>>>>>> 4622535d
     args = parser.parse_args()
 
     # read the xyz file with pyscf
